import argparse
import asyncio
import sys
import typing

from src.core import Logger
from src.core.arguments import Arguments
from src.core.environment import Environment
from src.core.util import multiline


def parse_args() -> Arguments:
    """Parse and return user-supplied args.

    Do not log inside this func as the logger is not configured yet.
    """

    def get_type_name(t) -> str:
        """Given a type, infer the class name in str.

        Examples:
        >>> get_type_name(int)
        'int'
        >>> get_type_name(Literal["red", "green"])
        'Literal[red, green]'
        """
        if typing.get_origin(t) is typing.Literal:
            # Literal type
            return "Literal[" + ", ".join(str(arg) for arg in typing.get_args(t)) + "]"
        elif hasattr(t, "__name__"):
            # Primitive type
            return t.__name__
        else:
            return str(t)

    # Define parser
    parser = argparse.ArgumentParser(
        prog="PROG",
        usage="%(prog)s (--<opt_name> <opt_value>)*",
        description=("All opt values optional."),
    )

    # Parse args
    for field_name, field_info in Arguments.model_fields.items():
        parser.add_argument(
            f"--{field_name}",
            metavar=f"[{get_type_name(field_info.annotation)}]",
            required=False,
            type=str,
            help=field_info.description,
        )

    # Store into config
    supplied_args = {
        arg_name: arg_val
        for arg_name, arg_val in vars(parser.parse_args()).items()
        if arg_val
    }
    return Arguments(**supplied_args)


def set_logger() -> Logger:
    """Prepare src logger."""

    # Remove default stderr sink
    Logger.remove_sink(0)

    # Configure sinks
    Logger.add_sink(sys.stdout, level=10)
    Logger.add_sink(env.log_dir / "all.txt")
    Logger.add_sink(env.log_dir / "all.jsonl", serialize=True)

    return Logger(log_name="root")


def setup_msg() -> None:
    """Emit setup msgs as logs."""

    log.success(
        multiline(
            """
            Finished setup with args:
            {arg}
            """,
            oneline=False,
        ),
        arg=arg,
    )

    if not arg.run_name:
        log.warning("Run name is randomly initialized.")

    log.info(f"Output in {env.out_dir}")


<<<<<<< HEAD
arg = Arguments()
env = Environment()
log = Logger(log_name="global")
=======
arg: Arguments = parse_args()
env: Environment = Environment()
log: Logger = set_logger()
>>>>>>> 1b1bac89

setup_msg()<|MERGE_RESOLUTION|>--- conflicted
+++ resolved
@@ -93,14 +93,8 @@
     log.info(f"Output in {env.out_dir}")
 
 
-<<<<<<< HEAD
-arg = Arguments()
-env = Environment()
-log = Logger(log_name="global")
-=======
 arg: Arguments = parse_args()
 env: Environment = Environment()
 log: Logger = set_logger()
->>>>>>> 1b1bac89
 
 setup_msg()