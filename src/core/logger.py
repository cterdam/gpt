--- conflicted
+++ resolved
@@ -214,7 +214,6 @@
         """
         Logger._base_logger().remove(sink_id)
 
-<<<<<<< HEAD
     @staticmethod
     def _filter_by_id(record: loguru.Record, logger_id: str):
         """Loguru filter to only allow records matching the given logger_id"""
@@ -249,9 +248,6 @@
         else:
             header = left + " " * n_spaces + right
         record["extra"]["header"] = header
-=======
-    # DECORATORS ###############################################################
->>>>>>> 1b1bac89
 
     @staticmethod
     def _get_async_pad() -> int:
