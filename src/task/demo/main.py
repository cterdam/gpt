--- conflicted
+++ resolved
@@ -40,13 +40,9 @@
 
 
 def main():
-<<<<<<< HEAD
     load_dotenv()
-    n_tasks = 5
-=======
 
     n_tasks = 1
->>>>>>> dd188ccd
     wb = WordBank()
     model = OpenaiLm(params=OpenaiLmInitParams(model_name="gpt-4.1"))
 
